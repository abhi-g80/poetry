--- conflicted
+++ resolved
@@ -427,11 +427,6 @@
 The new version should ideally be a valid [semver](https://semver.org/) string or a valid bump rule:
 `patch`, `minor`, `major`, `prepatch`, `preminor`, `premajor`, `prerelease`.
 
-<<<<<<< HEAD
-## Options
-
-* `--short (-s)`: Output the version number only.
-=======
 The table below illustrates the effect of these rules with concrete examples.
 
 | rule       |        before | after         |
@@ -446,8 +441,9 @@
 | prerelease | 1.0.3-alpha.0 | 1.0.3-alpha.1 |
 | prerelease |  1.0.3-beta.0 | 1.0.3-beta.1  |
 
-
->>>>>>> 6ea3849b
+## Options
+
+* `--short (-s)`: Output the version number only.
 
 ## export
 
@@ -477,8 +473,7 @@
 The `env` command regroups sub commands to interact with the virtualenvs
 associated with a specific project.
 
-<<<<<<< HEAD
-See [Managing environments](./managing-environments.md) for more information about these commands.
+See [Managing environments](/docs/managing-environments.md) for more information about these commands.
 
 ## cache
 
@@ -490,7 +485,4 @@
 
 ```bash
 poetry cache list
-```
-=======
-See [Managing environments](/docs/managing-environments.md) for more information about these commands.
->>>>>>> 6ea3849b
+```