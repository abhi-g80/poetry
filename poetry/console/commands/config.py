--- conflicted
+++ resolved
@@ -15,9 +15,8 @@
 class ConfigCommand(Command):
 
     name = "config"
-    description = "Sets/Gets config options."
-
-<<<<<<< HEAD
+    description = "Manages configuration settings."
+
     arguments = [
         argument("key", "Setting key.", optional=True),
         argument("value", "Setting value.", optional=True, multiple=True),
@@ -28,18 +27,6 @@
         option("unset", None, "Unset configuration setting."),
         option("local", None, "Set/Get from the project's local configuration."),
     ]
-=======
-class ConfigCommand(Command):
-    """
-    Manages configuration settings.
-
-    config
-        { key : Setting key. }
-        { value?* : Setting value. }
-        { --list : List configuration settings. }
-        { --unset : Unset configuration setting. }
-    """
->>>>>>> 66790b4d
 
     help = """This command allows you to edit the poetry config settings and repositories.
 
